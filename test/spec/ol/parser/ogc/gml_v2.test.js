goog.provide('ol.test.parser.gml_v2');

describe('ol.parser.gml_v2', function() {

  var parser = new ol.parser.ogc.GML_v2();

  describe('Test GML v2 parser', function() {
    it('Point read  correctly from coord', function(done) {
      var url = 'spec/ol/parser/ogc/xml/gml_v2/point-coord.xml';
      afterLoadXml(url, function(xml) {
        var obj = parser.read(xml);
        expect(obj.geometry.type).to.eql('point');
        expect(obj.geometry.coordinates).to.eql([1, 2]);
        done();
      });
    });
    it('Point read / written correctly from coordinates', function(done) {
      var url = 'spec/ol/parser/ogc/xml/gml_v2/point-coordinates.xml';
      afterLoadXml(url, function(xml) {
        var obj = parser.read(xml);
<<<<<<< HEAD
        parser.srsName = 'foo';
        var geom = parser.createGeometry({geometry: obj.geometry});
=======
        parser.applyWriteOptions(obj);
        var geom = parser.createGeometry_({geometry: obj.geometry});
>>>>>>> 5673feb4
        var node = parser.featureNSWiters_['_geometry'].apply(parser,
            [geom]).firstChild;
        delete parser.srsName;
        delete parser.axisOrientation;
        expect(goog.dom.xml.loadXml(parser.serialize(node))).to.xmleql(xml);
        expect(obj.geometry.type).to.eql('point');
        expect(obj.geometry.coordinates).to.eql([1, 2]);
        done();
      });
    });
    it('MultiPoint read correctly from coord', function(done) {
      var url = 'spec/ol/parser/ogc/xml/gml_v2/multipoint-coord.xml';
      afterLoadXml(url, function(xml) {
        var obj = parser.read(xml);
        expect(obj.geometry.type).to.eql('multipoint');
        expect(obj.geometry.parts.length).to.eql(3);
        expect(obj.geometry.parts[0].type).to.eql('point');
        expect(obj.geometry.parts[0].coordinates).to.eql([1, 2]);
        expect(obj.geometry.parts[1].coordinates).to.eql([2, 3]);
        expect(obj.geometry.parts[2].coordinates).to.eql([3, 4]);
        done();
      });
    });
    it('MultiPoint read / written correctly from coordinates', function(done) {
      var url = 'spec/ol/parser/ogc/xml/gml_v2/multipoint-coordinates.xml';
      afterLoadXml(url, function(xml) {
        var obj = parser.read(xml);
<<<<<<< HEAD
        parser.srsName = 'foo';
        var geom = parser.createGeometry({geometry: obj.geometry});
=======
        var geom = parser.createGeometry_({geometry: obj.geometry});
        parser.applyWriteOptions(obj);
>>>>>>> 5673feb4
        var node = parser.featureNSWiters_['_geometry'].apply(parser,
            [geom]).firstChild;
        delete parser.srsName;
        delete parser.axisOrientation;
        expect(goog.dom.xml.loadXml(parser.serialize(node))).to.xmleql(xml);
        expect(obj.geometry.type).to.eql('multipoint');
        expect(obj.geometry.parts.length).to.eql(3);
        expect(obj.geometry.parts[0].type).to.eql('point');
        expect(obj.geometry.parts[0].coordinates).to.eql([1, 2]);
        expect(obj.geometry.parts[1].coordinates).to.eql([2, 3]);
        expect(obj.geometry.parts[2].coordinates).to.eql([3, 4]);
        done();
      });
    });
    it('LineString read correctly from coord', function(done) {
      var url = 'spec/ol/parser/ogc/xml/gml_v2/linestring-coord.xml';
      afterLoadXml(url, function(xml) {
        var obj = parser.read(xml);
        expect(obj.geometry.type).to.eql('linestring');
        expect(obj.geometry.coordinates.length).to.eql(2);
        expect(obj.geometry.coordinates).to.eql([[1, 2], [3, 4]]);
        done();
      });
    });
    it('LineString read / written correctly from coordinates', function(done) {
      var url = 'spec/ol/parser/ogc/xml/gml_v2/linestring-coordinates.xml';
      afterLoadXml(url, function(xml) {
        var obj = parser.read(xml);
<<<<<<< HEAD
        parser.srsName = 'foo';
        var geom = parser.createGeometry({geometry: obj.geometry});
=======
        var geom = parser.createGeometry_({geometry: obj.geometry});
        parser.applyWriteOptions(obj);
>>>>>>> 5673feb4
        var node = parser.featureNSWiters_['_geometry'].apply(parser,
            [geom]).firstChild;
        delete parser.srsName;
        delete parser.axisOrientation;
        expect(goog.dom.xml.loadXml(parser.serialize(node))).to.xmleql(xml);
        expect(obj.geometry.type).to.eql('linestring');
        expect(obj.geometry.coordinates.length).to.eql(2);
        expect(obj.geometry.coordinates).to.eql([[1, 2], [3, 4]]);
        done();
      });
    });
    it('MultiLineString read correctly from coord', function(done) {
      var url = 'spec/ol/parser/ogc/xml/gml_v2/multilinestring-coord.xml';
      afterLoadXml(url, function(xml) {
        var obj = parser.read(xml);
        expect(obj.geometry.type).to.eql('multilinestring');
        expect(obj.geometry.parts.length).to.eql(2);
        expect(obj.geometry.parts[0].type).to.eql('linestring');
        expect(obj.geometry.parts[0].coordinates).to.eql([[1, 2], [2, 3]]);
        expect(obj.geometry.parts[1].coordinates).to.eql([[3, 4], [4, 5]]);
        done();
      });
    });
    it('MultiLineString read / written correctly from coords', function(done) {
      var url = 'spec/ol/parser/ogc/xml/gml_v2/multilinestring-coordinates.xml';
      afterLoadXml(url, function(xml) {
        var obj = parser.read(xml);
<<<<<<< HEAD
        parser.srsName = 'foo';
        var geom = parser.createGeometry({geometry: obj.geometry});
=======
        var geom = parser.createGeometry_({geometry: obj.geometry});
        parser.applyWriteOptions(obj);
>>>>>>> 5673feb4
        var node = parser.featureNSWiters_['_geometry'].apply(parser,
            [geom]).firstChild;
        delete parser.srsName;
        delete parser.axisOrientation;
        expect(goog.dom.xml.loadXml(parser.serialize(node))).to.xmleql(xml);
        expect(obj.geometry.type).to.eql('multilinestring');
        expect(obj.geometry.parts.length).to.eql(2);
        expect(obj.geometry.parts[0].type).to.eql('linestring');
        expect(obj.geometry.parts[0].coordinates).to.eql([[1, 2], [2, 3]]);
        expect(obj.geometry.parts[1].coordinates).to.eql([[3, 4], [4, 5]]);
        done();
      });
    });
    it('Polygon read correctly from coord', function(done) {
      var url = 'spec/ol/parser/ogc/xml/gml_v2/polygon-coord.xml';
      afterLoadXml(url, function(xml) {
        var obj = parser.read(xml);
        expect(obj.geometry.type).to.eql('polygon');
        expect(obj.geometry.coordinates.length).to.eql(3);
        expect(obj.geometry.coordinates[0].length).to.eql(4);
        expect(obj.geometry.coordinates[0]).to.eql([[1, 2], [3, 4],
              [5, 6], [1, 2]]);
        expect(obj.geometry.coordinates[1]).to.eql([[2, 3], [4, 5],
              [6, 7], [2, 3]]);
        expect(obj.geometry.coordinates[2]).to.eql([[3, 4], [5, 6],
              [7, 8], [3, 4]]);
        done();
      });
    });
    it('Polygon read / written correctly from coordinates', function(done) {
      var url = 'spec/ol/parser/ogc/xml/gml_v2/polygon-coordinates.xml';
      afterLoadXml(url, function(xml) {
        var obj = parser.read(xml);
<<<<<<< HEAD
        parser.srsName = 'foo';
        var geom = parser.createGeometry({geometry: obj.geometry});
=======
        var geom = parser.createGeometry_({geometry: obj.geometry});
        parser.applyWriteOptions(obj);
>>>>>>> 5673feb4
        var node = parser.featureNSWiters_['_geometry'].apply(parser,
            [geom]).firstChild;
        delete parser.srsName;
        delete parser.axisOrientation;
        expect(goog.dom.xml.loadXml(parser.serialize(node))).to.xmleql(xml);
        expect(obj.geometry.type).to.eql('polygon');
        done();
      });
    });
    it('MultiPolygon read correctly from coord', function(done) {
      var url = 'spec/ol/parser/ogc/xml/gml_v2/multipolygon-coord.xml';
      afterLoadXml(url, function(xml) {
        var obj = parser.read(xml);
        expect(obj.geometry.type).to.eql('multipolygon');
        expect(obj.geometry.parts.length).to.eql(2);
        expect(obj.geometry.parts[0].type).to.eql('polygon');
        done();
      });
    });
    it('MultiPolygon read / written from coordinates', function(done) {
      var url = 'spec/ol/parser/ogc/xml/gml_v2/multipolygon-coordinates.xml';
      afterLoadXml(url, function(xml) {
        var obj = parser.read(xml);
<<<<<<< HEAD
        parser.srsName = 'foo';
        var geom = parser.createGeometry({geometry: obj.geometry});
=======
        var geom = parser.createGeometry_({geometry: obj.geometry});
        parser.applyWriteOptions(obj);
>>>>>>> 5673feb4
        var node = parser.featureNSWiters_['_geometry'].apply(parser,
            [geom]).firstChild;
        delete parser.srsName;
        delete parser.axisOrientation;
        expect(goog.dom.xml.loadXml(parser.serialize(node))).to.xmleql(xml);
        expect(obj.geometry.type).to.eql('multipolygon');
        expect(obj.geometry.parts.length).to.eql(2);
        expect(obj.geometry.parts[0].type).to.eql('polygon');
        done();
      });
    });
    it('GeometryCollection r / w correctly from coordinates', function(done) {
      var url = 'spec/ol/parser/ogc/xml/gml_v2/' +
          'geometrycollection-coordinates.xml';
      afterLoadXml(url, function(xml) {
        var p = new ol.parser.ogc.GML_v2({featureNS: 'http://foo'});
        var obj = p.read(xml);
<<<<<<< HEAD
        var geom = p.createGeometry({geometry: obj.geometry});
=======
        var geom = p.createGeometry_({geometry: obj.geometry});
        p.applyWriteOptions(obj);
>>>>>>> 5673feb4
        var node = p.featureNSWiters_['_geometry'].apply(p,
            [geom]).firstChild;
        delete p.srsName;
        delete p.axisOrientation;
        expect(goog.dom.xml.loadXml(p.serialize(node))).to.xmleql(xml);
        expect(obj.geometry.type).to.eql('geometrycollection');
        expect(obj.geometry.parts.length).to.eql(3);
        expect(obj.geometry.parts[0].type).to.eql('point');
        expect(obj.geometry.parts[1].type).to.eql('linestring');
        expect(obj.geometry.parts[2].type).to.eql('polygon');
        done();
      });
    });
    it('Box read correctly from coord', function(done) {
      var url = 'spec/ol/parser/ogc/xml/gml_v2/box-coord.xml';
      afterLoadXml(url, function(xml) {
        var obj = parser.read(xml);
        expect(obj.bounds).to.eql([1, 3, 2, 4]);
        done();
      });
    });
    it('Box read correctly from coordinates', function(done) {
      var url = 'spec/ol/parser/ogc/xml/gml_v2/box-coordinates.xml';
      afterLoadXml(url, function(xml) {
        var obj = parser.read(xml);
        expect(obj.bounds).to.eql([1, 3, 2, 4]);
        done();
      });
    });
    it('LinearRing read correctly from coord', function(done) {
      var url = 'spec/ol/parser/ogc/xml/gml_v2/linearring-coord.xml';
      afterLoadXml(url, function(xml) {
        var obj = parser.read(xml);
        expect(obj.geometry.type).to.eql('linearring');
        expect(obj.geometry.coordinates).to.eql([[1, 2], [3, 4], [5, 6],
              [1, 2]]);
        done();
      });
    });
    it('LinearRing read / written correctly from coordinates', function(done) {
      var url = 'spec/ol/parser/ogc/xml/gml_v2/linearring-coordinates.xml';
      afterLoadXml(url, function(xml) {
        var obj = parser.read(xml);
<<<<<<< HEAD
        parser.srsName = 'foo';
        var geom = parser.createGeometry({geometry: obj.geometry});
=======
        var geom = parser.createGeometry_({geometry: obj.geometry});
        parser.applyWriteOptions(obj);
>>>>>>> 5673feb4
        var node = parser.featureNSWiters_['_geometry'].apply(parser,
            [geom]).firstChild;
        delete parser.srsName;
        delete parser.axisOrientation;
        expect(goog.dom.xml.loadXml(parser.serialize(node))).to.xmleql(xml);
        expect(obj.geometry.type).to.eql('linearring');
        expect(obj.geometry.coordinates).to.eql([[1, 2], [3, 4], [5, 6],
              [1, 2]]);
        done();
      });
    });
    it('FeatureCollection read / written correctly', function(done) {
      var url = 'spec/ol/parser/ogc/xml/gml_v2/topp-states.xml';
      afterLoadXml(url, function(xml) {
        var schemaLoc = 'http://www.openplans.org/topp ' +
            'http://demo.opengeo.org/geoserver/wfs?service=WFS&version=' +
            '1.0.0&request=DescribeFeatureType&typeName=topp:states ' +
            'http://www.opengis.net/wfs http://demo.opengeo.org/' +
            'geoserver/schemas/wfs/1.0.0/WFS-basic.xsd';
        var p = new ol.parser.ogc.GML_v2({
          featureType: 'states',
          featureNS: 'http://www.openplans.org/topp',
          schemaLocation: schemaLoc});
        // overwrite the axis orientation of the projection, since WFS 1.0.0
        // always uses enu
        var obj = p.read(xml, {axisOrientation: 'enu'});
        var output = p.write(obj, {axisOrientation: 'enu'});
        expect(goog.dom.xml.loadXml(output)).to.xmleql(xml);
        expect(obj.features.length).to.eql(3);
        var feature = obj.features[0];
        expect(feature.getGeometry() instanceof
            ol.geom.MultiPolygon).to.be.ok();
        var attributes = feature.getAttributes();
        expect(feature.getFeatureId()).to.eql('states.1');
        expect(attributes['STATE_NAME']).to.eql('Illinois');
        expect(attributes['STATE_FIPS']).to.eql('17');
        expect(attributes['SUB_REGION']).to.eql('E N Cen');
        expect(attributes['STATE_ABBR']).to.eql('IL');
        expect(attributes['LAND_KM']).to.eql('143986.61');
        expect(ol.proj.get(obj.metadata.projection) instanceof ol.proj.EPSG4326)
            .to.be.ok();
        done();
      });
    });
    it('Auto configure works correctly', function(done) {
      var url = 'spec/ol/parser/ogc/xml/gml_v2/topp-states.xml';
      afterLoadXml(url, function(xml) {
        var p = new ol.parser.ogc.GML_v2();
        var obj = p.read(xml);
        expect(obj.features.length).to.eql(3);
        expect(obj.features[0].getGeometry() instanceof
            ol.geom.MultiPolygon).to.be.ok();
        expect(p.featureType).to.eql('states');
        expect(p.featureNS).to.eql('http://www.openplans.org/topp');
        done();
      });
    });
    it('Test multiple typeNames', function(done) {
      var url = 'spec/ol/parser/ogc/xml/gml_v2/multipletypenames.xml';
      afterLoadXml(url, function(xml) {
        // we should not go through autoConfig so specify featureNS
        var p = new ol.parser.ogc.GML_v2({
          featureNS: 'http://mapserver.gis.umn.edu/mapserver',
          featureType: ['LKUNSTWERK', 'PKUNSTWERK', 'VKUNSTWERK']});
        var obj = p.read(xml);
        var features = obj.features;
        expect(features.length).to.eql(3);
        expect(features[0].getGeometry() instanceof
            ol.geom.MultiPolygon).to.be.ok();
        expect(features[1].getGeometry() instanceof
            ol.geom.MultiLineString).to.be.ok();
        expect(features[2].getGeometry() instanceof
            ol.geom.MultiPoint).to.be.ok();
        done();
      });
    });
    it('Test no geometry', function(done) {
      var url = 'spec/ol/parser/ogc/xml/gml_v2/nogeom.xml';
      afterLoadXml(url, function(xml) {
        var obj = parser.read(xml);
        expect(obj.features.length).to.eql(2);
        var feature = obj.features[0];
        expect(feature.getGeometry() === null).to.be.ok();
        // TODO test bounds on feature
        // see https://github.com/openlayers/ol3/issues/566
        done();
      });
    });
    it('Test boundedBy', function(done) {
      var url = 'spec/ol/parser/ogc/xml/gml_v2/boundedBy.xml';
      afterLoadXml(url, function(xml) {
        parser.read(xml);
        // TODO test bounds on feature
        // see https://github.com/openlayers/ol3/issues/566
        done();
      });
    });
  });
});

goog.require('goog.dom.xml');

goog.require('ol.parser.ogc.GML_v2');
goog.require('ol.geom.MultiLineString');
goog.require('ol.geom.MultiPoint');
goog.require('ol.geom.MultiPolygon');
goog.require('ol.proj');
goog.require('ol.proj.EPSG4326');<|MERGE_RESOLUTION|>--- conflicted
+++ resolved
@@ -18,13 +18,8 @@
       var url = 'spec/ol/parser/ogc/xml/gml_v2/point-coordinates.xml';
       afterLoadXml(url, function(xml) {
         var obj = parser.read(xml);
-<<<<<<< HEAD
-        parser.srsName = 'foo';
-        var geom = parser.createGeometry({geometry: obj.geometry});
-=======
-        parser.applyWriteOptions(obj);
-        var geom = parser.createGeometry_({geometry: obj.geometry});
->>>>>>> 5673feb4
+        parser.applyWriteOptions(obj);
+        var geom = parser.createGeometry({geometry: obj.geometry});
         var node = parser.featureNSWiters_['_geometry'].apply(parser,
             [geom]).firstChild;
         delete parser.srsName;
@@ -52,13 +47,8 @@
       var url = 'spec/ol/parser/ogc/xml/gml_v2/multipoint-coordinates.xml';
       afterLoadXml(url, function(xml) {
         var obj = parser.read(xml);
-<<<<<<< HEAD
-        parser.srsName = 'foo';
-        var geom = parser.createGeometry({geometry: obj.geometry});
-=======
-        var geom = parser.createGeometry_({geometry: obj.geometry});
-        parser.applyWriteOptions(obj);
->>>>>>> 5673feb4
+        var geom = parser.createGeometry({geometry: obj.geometry});
+        parser.applyWriteOptions(obj);
         var node = parser.featureNSWiters_['_geometry'].apply(parser,
             [geom]).firstChild;
         delete parser.srsName;
@@ -87,13 +77,8 @@
       var url = 'spec/ol/parser/ogc/xml/gml_v2/linestring-coordinates.xml';
       afterLoadXml(url, function(xml) {
         var obj = parser.read(xml);
-<<<<<<< HEAD
-        parser.srsName = 'foo';
-        var geom = parser.createGeometry({geometry: obj.geometry});
-=======
-        var geom = parser.createGeometry_({geometry: obj.geometry});
-        parser.applyWriteOptions(obj);
->>>>>>> 5673feb4
+        var geom = parser.createGeometry({geometry: obj.geometry});
+        parser.applyWriteOptions(obj);
         var node = parser.featureNSWiters_['_geometry'].apply(parser,
             [geom]).firstChild;
         delete parser.srsName;
@@ -121,13 +106,8 @@
       var url = 'spec/ol/parser/ogc/xml/gml_v2/multilinestring-coordinates.xml';
       afterLoadXml(url, function(xml) {
         var obj = parser.read(xml);
-<<<<<<< HEAD
-        parser.srsName = 'foo';
-        var geom = parser.createGeometry({geometry: obj.geometry});
-=======
-        var geom = parser.createGeometry_({geometry: obj.geometry});
-        parser.applyWriteOptions(obj);
->>>>>>> 5673feb4
+        var geom = parser.createGeometry({geometry: obj.geometry});
+        parser.applyWriteOptions(obj);
         var node = parser.featureNSWiters_['_geometry'].apply(parser,
             [geom]).firstChild;
         delete parser.srsName;
@@ -161,13 +141,8 @@
       var url = 'spec/ol/parser/ogc/xml/gml_v2/polygon-coordinates.xml';
       afterLoadXml(url, function(xml) {
         var obj = parser.read(xml);
-<<<<<<< HEAD
-        parser.srsName = 'foo';
-        var geom = parser.createGeometry({geometry: obj.geometry});
-=======
-        var geom = parser.createGeometry_({geometry: obj.geometry});
-        parser.applyWriteOptions(obj);
->>>>>>> 5673feb4
+        var geom = parser.createGeometry({geometry: obj.geometry});
+        parser.applyWriteOptions(obj);
         var node = parser.featureNSWiters_['_geometry'].apply(parser,
             [geom]).firstChild;
         delete parser.srsName;
@@ -191,13 +166,8 @@
       var url = 'spec/ol/parser/ogc/xml/gml_v2/multipolygon-coordinates.xml';
       afterLoadXml(url, function(xml) {
         var obj = parser.read(xml);
-<<<<<<< HEAD
-        parser.srsName = 'foo';
-        var geom = parser.createGeometry({geometry: obj.geometry});
-=======
-        var geom = parser.createGeometry_({geometry: obj.geometry});
-        parser.applyWriteOptions(obj);
->>>>>>> 5673feb4
+        var geom = parser.createGeometry({geometry: obj.geometry});
+        parser.applyWriteOptions(obj);
         var node = parser.featureNSWiters_['_geometry'].apply(parser,
             [geom]).firstChild;
         delete parser.srsName;
@@ -215,12 +185,8 @@
       afterLoadXml(url, function(xml) {
         var p = new ol.parser.ogc.GML_v2({featureNS: 'http://foo'});
         var obj = p.read(xml);
-<<<<<<< HEAD
         var geom = p.createGeometry({geometry: obj.geometry});
-=======
-        var geom = p.createGeometry_({geometry: obj.geometry});
         p.applyWriteOptions(obj);
->>>>>>> 5673feb4
         var node = p.featureNSWiters_['_geometry'].apply(p,
             [geom]).firstChild;
         delete p.srsName;
@@ -264,13 +230,8 @@
       var url = 'spec/ol/parser/ogc/xml/gml_v2/linearring-coordinates.xml';
       afterLoadXml(url, function(xml) {
         var obj = parser.read(xml);
-<<<<<<< HEAD
-        parser.srsName = 'foo';
-        var geom = parser.createGeometry({geometry: obj.geometry});
-=======
-        var geom = parser.createGeometry_({geometry: obj.geometry});
-        parser.applyWriteOptions(obj);
->>>>>>> 5673feb4
+        var geom = parser.createGeometry({geometry: obj.geometry});
+        parser.applyWriteOptions(obj);
         var node = parser.featureNSWiters_['_geometry'].apply(parser,
             [geom]).firstChild;
         delete parser.srsName;
