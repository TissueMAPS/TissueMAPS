<h1>Your experiments</h1>
<div class="panel panel-default">
  <div class="panel-heading">
    <span class="search form-inline pull-right">
      <div class="input-group">
        <div class="input-group-addon"><i class="fa fa-search"></i></div>
        <input type="text" class="form-control" placeholder="Experiment name" ng-model="experimentQuery.name">
      </div>
    </span>
  </div>
  <div class="panel-body">
    <ul class="list-group">
      <li class="list-group-item" ng-repeat="e in userpanelCtrl.experiments | filter:experimentQuery">
        {{ e.name }}


<<<<<<< HEAD
        <button class="btn btn-primary" ng-click="userpanelCtrl.modifyExperiment(e)">
          Modify
        </button>
        <button class="btn btn-success" ng-click="userpanelCtrl.viewExperiment(e)">
=======
        <!-- <button class="btn btn-primary" ng-click="userpanelCtrl.modifyExperiment(e)"> -->
        <!--   Modify -->
        <!-- </button> -->
        <button ng-show="userpanelCtrl.hasLayers(e)" class="btn btn-success" ng-click="userpanelCtrl.viewExperiment(e)">
>>>>>>> b7488569
          View
        </button>
        <button class="btn btn-danger" ng-click="userpanelCtrl.deleteExperiment(e)">
          Delete
        </button>
      </li>
    </ul>
  </div>

  <!-- <div class="panel-footer"> -->
  <!--   <button ui-sref="^.create" class="btn btn-large">Create new experiment</button> -->
  <!-- </div> -->
</div>
<|MERGE_RESOLUTION|>--- conflicted
+++ resolved
@@ -14,17 +14,10 @@
         {{ e.name }}
 
 
-<<<<<<< HEAD
         <button class="btn btn-primary" ng-click="userpanelCtrl.modifyExperiment(e)">
           Modify
         </button>
-        <button class="btn btn-success" ng-click="userpanelCtrl.viewExperiment(e)">
-=======
-        <!-- <button class="btn btn-primary" ng-click="userpanelCtrl.modifyExperiment(e)"> -->
-        <!--   Modify -->
-        <!-- </button> -->
         <button ng-show="userpanelCtrl.hasLayers(e)" class="btn btn-success" ng-click="userpanelCtrl.viewExperiment(e)">
->>>>>>> b7488569
           View
         </button>
         <button class="btn btn-danger" ng-click="userpanelCtrl.deleteExperiment(e)">
