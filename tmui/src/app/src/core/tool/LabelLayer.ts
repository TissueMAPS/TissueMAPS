--- conflicted
+++ resolved
@@ -77,16 +77,9 @@
             var geomType = feature.getGeometry().getType();
             var label = feature.get('label');
             var fillColor: ol.Color;
-<<<<<<< HEAD
-            if (label === "None") {
-                fillColor = ol.Color.BLACK;
-=======
             if (label == "None") {
                 // If no label is provided, color the cell in black
-                // This string assignment results in an error when using 
-                // gulp --prod, but it still works fine in the interface. 
-                fillColor = '#000000';
->>>>>>> 071f3cfd
+                fillColor = ol.Color.BLACK;
             } else {
                 fillColor = this.colorMapper(label).toOlColor();
             }
