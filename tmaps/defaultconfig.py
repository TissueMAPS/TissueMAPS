import os
import logging
import datetime

DEBUG = False

# Override this key with a secret one
SECRET_KEY = 'default_secret_key'

## Authentication
JWT_EXPIRATION_DELTA = datetime.timedelta(days=2)
JWT_NOT_BEFORE_DELTA = datetime.timedelta(seconds=0)

## Database
SQLALCHEMY_DATABASE_URI = None
SQLALCHEMY_TRACK_MODIFICATIONS = True

## Logging
LOG_FILE = 'tissuemaps.log'
LOG_LEVEL = logging.INFO
LOG_MAX_BYTES = 2048000  # 2048KB
LOG_N_BACKUPS = 10

## Other
# This should be set to true in the production config when using NGINX
USE_X_SENDFILE = False
REDIS_URL = 'redis://localhost:6379'

<<<<<<< HEAD
## JTUI
USE_JTUI = False
JTUI_REPO_DIR_LOCATION = \
    os.path.join(os.path.dirname(os.path.abspath(__file__)), 'jterator')
=======
## Spark
USE_SPARK = False
SPARK_APP_NAME = 'tmaps'
SPARK_MASTER_URL = 'local'
SPARK_DB_URL = 'postgresql://localhost:5432/tissuemaps'
>>>>>>> 8237edde
<|MERGE_RESOLUTION|>--- conflicted
+++ resolved
@@ -26,15 +26,13 @@
 USE_X_SENDFILE = False
 REDIS_URL = 'redis://localhost:6379'
 
-<<<<<<< HEAD
-## JTUI
-USE_JTUI = False
-JTUI_REPO_DIR_LOCATION = \
-    os.path.join(os.path.dirname(os.path.abspath(__file__)), 'jterator')
-=======
 ## Spark
 USE_SPARK = False
 SPARK_APP_NAME = 'tmaps'
 SPARK_MASTER_URL = 'local'
 SPARK_DB_URL = 'postgresql://localhost:5432/tissuemaps'
->>>>>>> 8237edde
+
+## JTUI
+USE_JTUI = False
+JTUI_REPO_DIR_LOCATION = \
+    os.path.join(os.path.dirname(os.path.abspath(__file__)), 'jterator')