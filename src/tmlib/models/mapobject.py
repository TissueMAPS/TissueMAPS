--- conflicted
+++ resolved
@@ -41,7 +41,7 @@
 
     # Table columns
     name = Column(String, index=True, nullable=False)
-    static = Column(Boolean, index=True)
+    is_static = Column(Boolean, index=True)
     _min_poly_zoom = Column('min_poly_zoom', Integer)
     experiment_id = Column(Integer, ForeignKey('experiments.id'))
 
@@ -281,7 +281,6 @@
         top_border = 'LINESTRING({minx} {miny}, {maxx} {miny})'.format(
             minx=minx, maxx=maxx, miny=miny)
         left_border = 'LINESTRING({minx} {maxy}, {minx} {miny})'.format(
-<<<<<<< HEAD
             minx=minx, maxy=maxy, miny=miny)
 
         spatial_filter = (MapobjectOutline.geom_poly.ST_Intersects(tile))
@@ -293,21 +292,6 @@
                 (~MapobjectOutline.geom_poly.ST_Intersects(top_border))
 
         return spatial_filter
-=======
-            minx=minx, maxy=maxy, miny=miny
-        )
-
-        return (
-            (MapobjectOutline.geom_poly.ST_Intersects(tile)) &
-            (~MapobjectOutline.geom_poly.ST_Intersects(left_border)) &
-            (~MapobjectOutline.geom_poly.ST_Intersects(top_border))
-        )
-
-    def __repr__(self):
-        return (
-            '<MapobjectOutline(id=%d, mapobject_id=%r, tpoint=%r, zplane=%r)>'
-            % (self.id, self.mapobject_id, self.tpoint, self.zplane)
-        )
 
 
 class MapobjectSegmentation(Model):
@@ -382,5 +366,4 @@
                 'id=%d, site_id=%r, mapobject_outline_id=%r, label=%r'
             ')>'
             % (self.id, self.site_id, self.mapobject_outline_id, self.label)
-        )
->>>>>>> 7a574aa8
+        )