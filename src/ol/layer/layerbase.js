goog.provide('ol.layer.Base');
goog.provide('ol.layer.LayerProperty');
goog.provide('ol.layer.LayerState');

goog.require('goog.events');
goog.require('goog.math');
goog.require('goog.object');
goog.require('ol.Object');
goog.require('ol.source.State');

goog.require('goog.color.Rgb');

/**
 * @enum {string}
 */
ol.layer.LayerProperty = {
  BRIGHTNESS: 'brightness',
  CONTRAST: 'contrast',
  HUE: 'hue',
  OPACITY: 'opacity',
  SATURATION: 'saturation',
  VISIBLE: 'visible',
  EXTENT: 'extent',
  MAX_RESOLUTION: 'maxResolution',
  MIN_RESOLUTION: 'minResolution',
  ADDITIVE_BLEND: 'additiveBlend',
  DRAW_BLACK_PIXELS: 'drawBlackPixels',
  DRAW_WHITE_PIXELS: 'drawWhitePixels',
  SOURCE: 'source',
  COLOR: 'color',
  MAX: 'max',
  MIN: 'min'
};


/**
 * @typedef {{layer: ol.layer.Layer,
 *            brightness: number,
 *            contrast: number,
 *            hue: number,
 *            opacity: number,
 *            saturation: number,
 *            sourceState: ol.source.State,
 *            visible: boolean,
 *            extent: (ol.Extent|undefined),
 *            color: goog.color.Rgb,
 *            min: number,
 *            max: number,
 *            additiveBlend: boolean,
 *            drawBlackPixels: boolean,
 *            drawWhitePixels: boolean,
 *            maxResolution: number,
 *            minResolution: number}}
 */
ol.layer.LayerState;


/**
 * @classdesc
 * Abstract base class; normally only used for creating subclasses and not
 * instantiated in apps.
 * Note that with `ol.layer.Base` and all its subclasses, any property set in
 * the options is set as a {@link ol.Object} property on the layer object, so
 * is observable, and has get/set accessors.
 *
 * @constructor
 * @extends {ol.Object}
 * @param {olx.layer.BaseOptions} options Layer options.
 * @api stable
 */
ol.layer.Base = function(options) {

  goog.base(this);

  /**
   * @type {Object.<string, *>}
   */
  var properties = goog.object.clone(options);
  properties[ol.layer.LayerProperty.BRIGHTNESS] =
      goog.isDef(options.brightness) ? options.brightness : 0;
  properties[ol.layer.LayerProperty.CONTRAST] =
      goog.isDef(options.contrast) ? options.contrast : 1;
  properties[ol.layer.LayerProperty.HUE] =
      goog.isDef(options.hue) ? options.hue : 0;
  properties[ol.layer.LayerProperty.OPACITY] =
      goog.isDef(options.opacity) ? options.opacity : 1;
  properties[ol.layer.LayerProperty.SATURATION] =
      goog.isDef(options.saturation) ? options.saturation : 1;
  properties[ol.layer.LayerProperty.VISIBLE] =
      goog.isDef(options.visible) ? options.visible : true;
  properties[ol.layer.LayerProperty.MAX_RESOLUTION] =
      goog.isDef(options.maxResolution) ? options.maxResolution : Infinity;
  properties[ol.layer.LayerProperty.MIN_RESOLUTION] =
      goog.isDef(options.minResolution) ? options.minResolution : 0;

  properties[ol.layer.LayerProperty.COLOR] =
      goog.isDef(options.color) ? options.color : [1, 1, 1];
  properties[ol.layer.LayerProperty.MAX] =
      goog.isDef(options.max) ? options.max : 1;
  properties[ol.layer.LayerProperty.MIN] =
      goog.isDef(options.min) ? options.min : 0;
  properties[ol.layer.LayerProperty.ADDITIVE_BLEND] =
      goog.isDef(options.additiveBlend) ? options.additiveBlend : false;
  properties[ol.layer.LayerProperty.DRAW_BLACK_PIXELS] =
      goog.isDef(options.drawBlackPixels) ? options.drawBlackPixels : true;
  properties[ol.layer.LayerProperty.DRAW_WHITE_PIXELS] =
      goog.isDef(options.drawWhitePixels) ? options.drawWhitePixels : true;

  this.setProperties(properties);
};
goog.inherits(ol.layer.Base, ol.Object);


/**
 * Return the brightness of the layer.
 * @return {number} The brightness of the layer.
 * @observable
 * @api
 */
ol.layer.Base.prototype.getBrightness = function() {
  return /** @type {number} */ (this.get(ol.layer.LayerProperty.BRIGHTNESS));
};


/**
 * Return the contrast of the layer.
 * @return {number} The contrast of the layer.
 * @observable
 * @api
 */
ol.layer.Base.prototype.getContrast = function() {
  return /** @type {number} */ (this.get(ol.layer.LayerProperty.CONTRAST));
};


/**
 * Return the hue of the layer.
 * @return {number} The hue of the layer.
 * @observable
 * @api
 */
ol.layer.Base.prototype.getHue = function() {
  return /** @type {number} */ (this.get(ol.layer.LayerProperty.HUE));
};


/**
 * @return {ol.layer.LayerState} Layer state.
 */
ol.layer.Base.prototype.getLayerState = function() {
  var brightness = this.getBrightness();
  var contrast = this.getContrast();
  var hue = this.getHue();
  var opacity = this.getOpacity();
  var saturation = this.getSaturation();
  var sourceState = this.getSourceState();
  var visible = this.getVisible();
  var extent = this.getExtent();
  var maxResolution = this.getMaxResolution();
  var minResolution = this.getMinResolution();

  // ADDED
  var min = this.getMin();
  var max = this.getMax();
  var color = this.getColor();
  var additiveBlend = this.getAdditiveBlend();
  var drawBlackPixels = this.getDrawBlackPixels();
  var drawWhitePixels = this.getDrawWhitePixels();

  return {
    layer: /** @type {ol.layer.Layer} */ (this),
    brightness: goog.math.clamp(brightness, -1, 1),
    contrast: Math.max(contrast, 0),
    hue: hue,
    opacity: goog.math.clamp(opacity, 0, 1),
    saturation: Math.max(saturation, 0),
    sourceState: sourceState,
    visible: visible,
    extent: extent,
<<<<<<< HEAD
    maxResolution: goog.isDef(maxResolution) ? maxResolution : Infinity,
    minResolution: goog.isDef(minResolution) ? Math.max(minResolution, 0) : 0,

    color: goog.isDef(color) ? color : [1, 1, 1],
    min: goog.isDef(min) ? min : 0,
    max: goog.isDef(max) ? max : 1,
    additiveBlend: goog.isDef(additiveBlend) ? additiveBlend : false,
    drawBlackPixels: goog.isDef(drawBlackPixels) ? drawBlackPixels : true,
    drawWhitePixels: goog.isDef(drawWhitePixels) ? drawWhitePixels : true
=======
    maxResolution: maxResolution,
    minResolution: Math.max(minResolution, 0)
>>>>>>> bad5a97d
  };
};


/**
 * @param {Array.<ol.layer.Layer>=} opt_array Array of layers (to be
 *     modified in place).
 * @return {Array.<ol.layer.Layer>} Array of layers.
 */
ol.layer.Base.prototype.getLayersArray = goog.abstractMethod;


/**
 * @param {Array.<ol.layer.LayerState>=} opt_states Optional list of layer
 *     states (to be modified in place).
 * @return {Array.<ol.layer.LayerState>} List of layer states.
 */
ol.layer.Base.prototype.getLayerStatesArray = goog.abstractMethod;


/**
 * Return the {@link ol.Extent extent} of the layer or `undefined` if it
 * will be visible regardless of extent.
 * @return {ol.Extent|undefined} The layer extent.
 * @observable
 * @api stable
 */
ol.layer.Base.prototype.getExtent = function() {
  return /** @type {ol.Extent|undefined} */ (
      this.get(ol.layer.LayerProperty.EXTENT));
};


/**
 * Return the maximum resolution of the layer.
 * @return {number} The maximum resolution of the layer.
 * @observable
 * @api stable
 */
ol.layer.Base.prototype.getMaxResolution = function() {
  return /** @type {number} */ (
      this.get(ol.layer.LayerProperty.MAX_RESOLUTION));
};


/**
 * Return the minimum resolution of the layer.
 * @return {number} The minimum resolution of the layer.
 * @observable
 * @api stable
 */
ol.layer.Base.prototype.getMinResolution = function() {
  return /** @type {number} */ (
      this.get(ol.layer.LayerProperty.MIN_RESOLUTION));
};


/**
 * Return the opacity of the layer (between 0 and 1).
 * @return {number} The opacity of the layer.
 * @observable
 * @api stable
 */
ol.layer.Base.prototype.getOpacity = function() {
  return /** @type {number} */ (this.get(ol.layer.LayerProperty.OPACITY));
};


/**
 * Return the saturation of the layer.
 * @return {number} The saturation of the layer.
 * @observable
 * @api
 */
ol.layer.Base.prototype.getSaturation = function() {
  return /** @type {number} */ (this.get(ol.layer.LayerProperty.SATURATION));
};


/**
 * @return {ol.source.State} Source state.
 */
ol.layer.Base.prototype.getSourceState = goog.abstractMethod;


/**
 * Return the visibility of the layer (`true` or `false`).
 * @return {boolean} The visibility of the layer.
 * @observable
 * @api stable
 */
ol.layer.Base.prototype.getVisible = function() {
  return /** @type {boolean} */ (this.get(ol.layer.LayerProperty.VISIBLE));
};


/**
 * Adjust the layer brightness.  A value of -1 will render the layer completely
 * black.  A value of 0 will leave the brightness unchanged.  A value of 1 will
 * render the layer completely white.  Other values are linear multipliers on
 * the effect (values are clamped between -1 and 1).
 *
 * The filter effects draft [1] says the brightness function is supposed to
 * render 0 black, 1 unchanged, and all other values as a linear multiplier.
 *
 * The current WebKit implementation clamps values between -1 (black) and 1
 * (white) [2].  There is a bug open to change the filter effect spec [3].
 *
 * TODO: revisit this if the spec is still unmodified before we release
 *
 * [1] https://dvcs.w3.org/hg/FXTF/raw-file/tip/filters/index.html
 * [2] https://github.com/WebKit/webkit/commit/8f4765e569
 * [3] https://www.w3.org/Bugs/Public/show_bug.cgi?id=15647
 *
 * @param {number} brightness The brightness of the layer.
 * @observable
 * @api
 */
ol.layer.Base.prototype.setBrightness = function(brightness) {
  this.set(ol.layer.LayerProperty.BRIGHTNESS, brightness);
};


/**
 * Adjust the layer contrast.  A value of 0 will render the layer completely
 * grey.  A value of 1 will leave the contrast unchanged.  Other values are
 * linear multipliers on the effect (and values over 1 are permitted).
 *
 * @param {number} contrast The contrast of the layer.
 * @observable
 * @api
 */
ol.layer.Base.prototype.setContrast = function(contrast) {
  this.set(ol.layer.LayerProperty.CONTRAST, contrast);
};


/**
 * Apply a hue-rotation to the layer.  A value of 0 will leave the hue
 * unchanged.  Other values are radians around the color circle.
 * @param {number} hue The hue of the layer.
 * @observable
 * @api
 */
ol.layer.Base.prototype.setHue = function(hue) {
  this.set(ol.layer.LayerProperty.HUE, hue);
};


/**
 * Set the extent at which the layer is visible.  If `undefined`, the layer
 * will be visible at all extents.
 * @param {ol.Extent|undefined} extent The extent of the layer.
 * @observable
 * @api stable
 */
ol.layer.Base.prototype.setExtent = function(extent) {
  this.set(ol.layer.LayerProperty.EXTENT, extent);
};


/**
 * Set the maximum resolution at which the layer is visible.
 * @param {number} maxResolution The maximum resolution of the layer.
 * @observable
 * @api stable
 */
ol.layer.Base.prototype.setMaxResolution = function(maxResolution) {
  this.set(ol.layer.LayerProperty.MAX_RESOLUTION, maxResolution);
};


/**
 * Set the minimum resolution at which the layer is visible.
 * @param {number} minResolution The minimum resolution of the layer.
 * @observable
 * @api stable
 */
ol.layer.Base.prototype.setMinResolution = function(minResolution) {
  this.set(ol.layer.LayerProperty.MIN_RESOLUTION, minResolution);
};


/**
 * Set the opacity of the layer, allowed values range from 0 to 1.
 * @param {number} opacity The opacity of the layer.
 * @observable
 * @api stable
 */
ol.layer.Base.prototype.setOpacity = function(opacity) {
  this.set(ol.layer.LayerProperty.OPACITY, opacity);
};


/**
 * Adjust layer saturation.  A value of 0 will render the layer completely
 * unsaturated.  A value of 1 will leave the saturation unchanged.  Other
 * values are linear multipliers of the effect (and values over 1 are
 * permitted).
 *
 * @param {number} saturation The saturation of the layer.
 * @observable
 * @api
 */
ol.layer.Base.prototype.setSaturation = function(saturation) {
  this.set(ol.layer.LayerProperty.SATURATION, saturation);
};

/**
 * Set the visibility of the layer (`true` or `false`).
 * @param {boolean} visible The visibility of the layer.
 * @observable
 * @api stable
 */
ol.layer.Base.prototype.setVisible = function(visible) {
  this.set(ol.layer.LayerProperty.VISIBLE, visible);
<<<<<<< HEAD
};
goog.exportProperty(
    ol.layer.Base.prototype,
    'setVisible',
    ol.layer.Base.prototype.setVisible);



/**
 * @return {goog.color.Rgb|undefined} The color with which this layer should be dyed.
 * @observable
 * @api
 */
ol.layer.Base.prototype.getColor = function() {
  return /** @type {goog.color.Rgb|undefined} */ (this.get(
    ol.layer.LayerProperty.COLOR));
};
goog.exportProperty(
    ol.layer.Base.prototype,
    'getColor',
    ol.layer.Base.prototype.getColor);

/**
 * @param {goog.color.Rgb|null} color The color with which to dye the layer.
 *  If the argument is null, the image won't be colored.
 * @observable
 * @api
 */
ol.layer.Base.prototype.setColor = function(color) {
  if (!goog.isNull(color)) {
    this.set(ol.layer.LayerProperty.COLOR, color);
  } else {
    // Setting [1.0, 1.0, 1.0] will result in the grayscale image
    // being rendered as an RGB image with equal amounts of equal color
    // (thus just creating a gray RGB image).
    this.set(ol.layer.LayerProperty.COLOR, [1.0, 1.0, 1.0]);
  }
};
goog.exportProperty(
    ol.layer.Base.prototype,
    'setColor',
    ol.layer.Base.prototype.setColor);



/**
 * @return {number|undefined} Min.
 * @observable
 * @api
 */
ol.layer.Base.prototype.getMin = function() {
  return /** @type {number|undefined} */ (this.get(
    ol.layer.LayerProperty.MIN));
};
goog.exportProperty(
    ol.layer.Base.prototype,
    'getMin',
    ol.layer.Base.prototype.getMin);

/**
 * @param {number} min Min.
 * @observable
 * @api
 */
ol.layer.Base.prototype.setMin = function(min) {
  if (min > this.getMax()) {
      this.setMax(min);
  }
  this.set(ol.layer.LayerProperty.MIN, min);
};
goog.exportProperty(
    ol.layer.Base.prototype,
    'setMin',
    ol.layer.Base.prototype.setMin);



/**
 * @return {number|undefined} Max.
 * @observable
 * @api
 */
ol.layer.Base.prototype.getMax = function() {
  return /** @type {number|undefined} */ (this.get(
    ol.layer.LayerProperty.MAX));
};
goog.exportProperty(
    ol.layer.Base.prototype,
    'getMax',
    ol.layer.Base.prototype.getMax);

/**
 * @param {number} max Max.
 * @observable
 * @api
 */
ol.layer.Base.prototype.setMax = function(max) {
  if (max < this.getMin()) {
      this.setMin(max);
  }
  this.set(ol.layer.LayerProperty.MAX, max);
};
goog.exportProperty(
    ol.layer.Base.prototype,
    'setMax',
    ol.layer.Base.prototype.setMax);

/**
 * @return {boolean|undefined} If the layer should be blended additively.
 * @observable
 * @api
 */
ol.layer.Base.prototype.getAdditiveBlend = function() {
  return /** @type {boolean|undefined} */ (this.get(
    ol.layer.LayerProperty.ADDITIVE_BLEND));
};
goog.exportProperty(
    ol.layer.Base.prototype,
    'getAdditiveBlend',
    ol.layer.Base.prototype.getAdditiveBlend);

/**
 * @param {boolean} doBlend If the layer should be blended additively.
 * @observable
 * @api
 */
ol.layer.Base.prototype.setAdditiveBlend = function(doBlend) {
  this.set(ol.layer.LayerProperty.ADDITIVE_BLEND, doBlend);
};
goog.exportProperty(
    ol.layer.Base.prototype,
    'setAdditiveBlend',
    ol.layer.Base.prototype.setAdditiveBlend);


/**
 * @return {boolean|undefined} If black pixels should be drawn.
 * @observable
 * @api
 */
ol.layer.Base.prototype.getDrawBlackPixels = function() {
  return /** @type {boolean|undefined} */ (this.get(
    ol.layer.LayerProperty.DRAW_BLACK_PIXELS));
};
goog.exportProperty(
    ol.layer.Base.prototype,
    'getDrawBlackPixels',
    ol.layer.Base.prototype.getDrawBlackPixels);

/**
 * @param {boolean} doDraw If black pxiels should be drawn.
 * @observable
 * @api
 */
ol.layer.Base.prototype.setDrawBlackPixels = function(doDraw) {
  this.set(ol.layer.LayerProperty.DRAW_BLACK_PIXELS, doDraw);
};
goog.exportProperty(
    ol.layer.Base.prototype,
    'setDrawBlackPixels',
    ol.layer.Base.prototype.setDrawBlackPixels);


/**
 * @return {boolean|undefined} If white pixels should be drawn.
 * @observable
 * @api
 */
ol.layer.Base.prototype.getDrawWhitePixels = function() {
  return /** @type {boolean|undefined} */ (this.get(
    ol.layer.LayerProperty.DRAW_WHITE_PIXELS));
};
goog.exportProperty(
    ol.layer.Base.prototype,
    'getDrawWhitePixels',
    ol.layer.Base.prototype.getDrawWhitePixels);

/**
 * @param {boolean} doDraw If white pixels should be drawn.
 * @observable
 * @api
 */
ol.layer.Base.prototype.setDrawWhitePixels = function(doDraw) {
  this.set(ol.layer.LayerProperty.DRAW_WHITE_PIXELS, doDraw);
};
goog.exportProperty(
    ol.layer.Base.prototype,
    'setDrawWhitePixels',
    ol.layer.Base.prototype.setDrawWhitePixels);
=======
};
>>>>>>> bad5a97d
<|MERGE_RESOLUTION|>--- conflicted
+++ resolved
@@ -177,7 +177,6 @@
     sourceState: sourceState,
     visible: visible,
     extent: extent,
-<<<<<<< HEAD
     maxResolution: goog.isDef(maxResolution) ? maxResolution : Infinity,
     minResolution: goog.isDef(minResolution) ? Math.max(minResolution, 0) : 0,
 
@@ -187,10 +186,6 @@
     additiveBlend: goog.isDef(additiveBlend) ? additiveBlend : false,
     drawBlackPixels: goog.isDef(drawBlackPixels) ? drawBlackPixels : true,
     drawWhitePixels: goog.isDef(drawWhitePixels) ? drawWhitePixels : true
-=======
-    maxResolution: maxResolution,
-    minResolution: Math.max(minResolution, 0)
->>>>>>> bad5a97d
   };
 };
 
@@ -407,7 +402,6 @@
  */
 ol.layer.Base.prototype.setVisible = function(visible) {
   this.set(ol.layer.LayerProperty.VISIBLE, visible);
-<<<<<<< HEAD
 };
 goog.exportProperty(
     ol.layer.Base.prototype,
@@ -596,7 +590,4 @@
 goog.exportProperty(
     ol.layer.Base.prototype,
     'setDrawWhitePixels',
-    ol.layer.Base.prototype.setDrawWhitePixels);
-=======
-};
->>>>>>> bad5a97d
+    ol.layer.Base.prototype.setDrawWhitePixels);