--- conflicted
+++ resolved
@@ -284,11 +284,7 @@
         var monitor = () => {
             this._$http.get('/api/experiments/' + this.experiment.id + '/tools/status?submission_id=' + submissionId)
             .then((resp: any) => {
-<<<<<<< HEAD
                 var st = resp.data.data;
-=======
-                var st = resp.data;
->>>>>>> e23c55f5
                 var didJobEnd = st.state === 'TERMINATING' || st.state === 'TERMINATED';
                 var jobSuccessful = didJobEnd && st.exitcode === 0;
                 var jobFailed = st.state === didJobEnd && st.exitcode == 1;
@@ -364,12 +360,8 @@
         (resp: any) => {
             var submissionId = resp.data.data.submission_id;
             this._startMonitoringForToolResult(submissionId);
-<<<<<<< HEAD
             var dialogService = $injector.get<DialogService>('dialogService');
             dialogService.info('Job submission successful!);
-=======
-            // TODO: Dialog to show that submission was successful
->>>>>>> e23c55f5
             return true;
         },
         (err) => {
